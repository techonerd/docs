# Installing TensorFlow on macOS

This guide explains how to install TensorFlow on macOS. Although these
instructions might also work on other macOS variants, we have only
tested (and we only support) these instructions on machines meeting the
following requirements:

  * macOS 10.12.6 (Sierra) or higher

Note: There are known, accuracy-affecting numerical issues before macOS 10.12.6
(Sierra) that are described in
[GitHub#15933](https://github.com/tensorflow/tensorflow/issues/15933#issuecomment-366331383).

Note: As of version 1.2, TensorFlow no longer provides GPU support on macOS.

## Determine how to install TensorFlow

You must pick the mechanism by which you install TensorFlow. The supported choices are as follows:

  * Virtualenv
  * "native" pip
  * Docker
  * installing from sources, which is documented in
    [a separate guide](https://www.tensorflow.org/install/install_sources).

**We recommend the Virtualenv installation.**
[Virtualenv](https://virtualenv.pypa.io/en/stable)
is a virtual Python environment isolated from other Python development,
incapable of interfering with or being affected by other Python programs
on the same machine.  During the Virtualenv installation process,
you will install not only TensorFlow but also all the packages that
TensorFlow requires.  (This is actually pretty easy.)
To start working with TensorFlow, you simply need to "activate" the
virtual environment.  All in all, Virtualenv provides a safe and
reliable mechanism for installing and running TensorFlow.

Native pip installs TensorFlow directly on your system without going through
any container or virtual environment system. Since a native pip installation
is not walled-off, the pip installation might interfere with or be influenced
by other Python-based installations on your system. Furthermore, you might need
to disable System Integrity Protection (SIP) in order to install through native
pip.  However, if you understand SIP, pip, and your Python environment, a
native pip installation is relatively easy to perform.

[Docker](http://docker.com) completely isolates the TensorFlow installation
from pre-existing packages on your machine. The Docker container contains
TensorFlow and all its dependencies. Note that the Docker image can be quite
large (hundreds of MBs). You might choose the Docker installation if you are
incorporating TensorFlow into a larger application architecture that
already uses Docker.

In Anaconda, you may use conda to create a virtual environment.
However, within Anaconda, we recommend installing TensorFlow with the
`pip install` command, not with the `conda install` command.

**NOTE:** The conda package is community supported, not officially supported.
That is, the TensorFlow team neither tests nor maintains the conda package.
Use that package at your own risk.

## Installing with Virtualenv

Take the following steps to install TensorFlow with Virtualenv:

  1. Start a terminal (a shell). You'll perform all subsequent steps
     in this shell.

  2. Install pip and Virtualenv by issuing the following commands:

     <pre> $ <b>sudo easy_install pip</b>
     $ <b>pip install --upgrade virtualenv</b> </pre>

  3. Create a Virtualenv environment by issuing a command of one
     of the following formats:

     <pre> $ <b>virtualenv --system-site-packages</b> <i>targetDirectory</i> # for Python 2.7
     $ <b>virtualenv --system-site-packages -p python3</b> <i>targetDirectory</i> # for Python 3.n
     </pre>

     where <i>targetDirectory</i> identifies the top of the Virtualenv tree.
     Our instructions assume that <i>targetDirectory</i>
     is `~/tensorflow`, but you may choose any directory.

  4. Activate the Virtualenv environment by issuing one of the
     following commands:

     <pre>$ <b>cd <i>targetDirectory</i></b>
    $ <b>source ./bin/activate</b>      # If using bash, sh, ksh, or zsh
    $ <b>source ./bin/activate.csh</b>  # If using csh or tcsh </pre>

     The preceding `source` command should change your prompt to the following:

     <pre> (<i>targetDirectory</i>)$ </pre>

  5. Ensure pip ≥8.1 is installed:

     <pre> (<i>targetDirectory</i>)$ <b>easy_install -U pip</b></pre>

  6. Issue one of the following commands to install TensorFlow and all the
     packages that TensorFlow requires into the active Virtualenv environment:

     <pre> (<i>targetDirectory</i>)$ <b>pip install --upgrade tensorflow</b>      # for Python 2.7
     (<i>targetDirectory</i>)$ <b>pip3 install --upgrade tensorflow</b>     # for Python 3.n

  7. Optional. If Step 6 failed (typically because you invoked a pip version
     lower than 8.1), install TensorFlow in the active
     Virtualenv environment by issuing a command of the following format:

     <pre> $ <b>pip install --upgrade</b> <i>tfBinaryURL</i>   # Python 2.7
     $ <b>pip3 install --upgrade</b> <i>tfBinaryURL</i>  # Python 3.n </pre>

     where <i>tfBinaryURL</i> identifies the URL
     of the TensorFlow Python package. The appropriate value of
     <i>tfBinaryURL</i> depends on the operating system and
     Python version. Find the appropriate value for
     <i>tfBinaryURL</i> for your system
     [here](#the_url_of_the_tensorflow_python_package).
     For example, if you are installing TensorFlow for macOS,
     Python 2.7, the command to install
     TensorFlow in the active Virtualenv is as follows:

<<<<<<< HEAD
     <pre> $ <b>pip install --upgrade \
     https://storage.googleapis.com/tensorflow/mac/cpu/tensorflow-1.6.0-py2-none-any.whl</b></pre>
=======
     <pre> $ <b>pip3 install --upgrade \
     https://storage.googleapis.com/tensorflow/mac/cpu/tensorflow-1.7.0rc1-py3-none-any.whl</b></pre>
>>>>>>> 30685111

If you encounter installation problems, see
[Common Installation Problems](#common-installation-problems).


### Next Steps

After installing TensorFlow,
[validate your installation](#ValidateYourInstallation)
to confirm that the installation worked properly.

Note that you must activate the Virtualenv environment each time you
use TensorFlow in a new shell.  If the Virtualenv environment is not
currently active (that is, the prompt is not `(<i>targetDirectory</i>)`, invoke
one of the following commands:

<pre>$ <b>cd <i>targetDirectory</i></b>
$ <b>source ./bin/activate</b>      # If using bash, sh, ksh, or zsh
$ <b>source ./bin/activate.csh</b>  # If using csh or tcsh </pre>


Your prompt will transform to the following to indicate that your
tensorflow environment is active:

<pre> (<i>targetDirectory</i>)$ </pre>

When the Virtualenv environment is active, you may run
TensorFlow programs from this shell.

When you are done using TensorFlow, you may deactivate the
environment by issuing the following command:

<pre> (<i>targetDirectory</i>)$ <b>deactivate</b> </pre>

The prompt will revert back to your default prompt (as defined by `PS1`).


### Uninstalling TensorFlow

If you want to uninstall TensorFlow, simply remove the tree you created. For example:

<pre> $ <b>rm -r ~/tensorflow</b> </pre>


## Installing with native pip

We have uploaded the TensorFlow binaries to PyPI.
Therefore, you can install TensorFlow through pip.

The
[REQUIRED_PACKAGES section of setup.py](https://github.com/tensorflow/tensorflow/blob/master/tensorflow/tools/pip_package/setup.py)
lists the packages that pip will install or upgrade.


### Prerequisite: Python

In order to install TensorFlow, your system must contain one of the following Python versions:

  * Python 2.7
  * Python 3.3+

If your system does not already have one of the preceding Python versions,
[install](https://wiki.python.org/moin/BeginnersGuide/Download) it now.

When installing Python, you might need to disable
System Integrity Protection (SIP) to permit any entity other than
Mac App Store to install software.


### Prerequisite: pip

[Pip](https://en.wikipedia.org/wiki/Pip_(package_manager)) installs
and manages software packages written in Python. If you intend to install
with native pip, then one of the following flavors of pip must be
installed on your system:

  * `pip`, for Python 2.7
  * `pip3`, for Python 3.n.

`pip` or `pip3` was probably installed on your system when you
installed Python.  To determine whether pip or pip3 is actually
installed on your system, issue one of the following commands:

<pre>$ <b>pip -V</b>  # for Python 2.7
$ <b>pip3 -V</b> # for Python 3.n </pre>

We strongly recommend pip or pip3 version 8.1 or higher in order
to install TensorFlow.  If pip or pip3 8.1 or later is not
installed, issue the following commands to install or upgrade:

<pre>$ <b>sudo easy_install --upgrade pip</b>
$ <b>sudo easy_install --upgrade six</b> </pre>


### Install TensorFlow

Assuming the prerequisite software is installed on your Mac,
take the following steps:

  1. Install TensorFlow by invoking **one** of the following commands:

     <pre> $ <b>pip install tensorflow</b>      # Python 2.7; CPU support
     $ <b>pip3 install tensorflow</b>     # Python 3.n; CPU support

     If the preceding command runs to completion, you should now
     [validate your installation](#ValidateYourInstallation).

  2. (Optional.) If Step 1 failed, install the latest version of TensorFlow
     by issuing a command of the following format:

     <pre> $ <b>sudo pip  install --upgrade</b> <i>tfBinaryURL</i>   # Python 2.7
     $ <b>sudo pip3 install --upgrade</b> <i>tfBinaryURL</i>   # Python 3.n </pre>

     where <i>tfBinaryURL</i> identifies the URL of the TensorFlow Python
     package. The appropriate value of <i>tfBinaryURL</i> depends on the
     operating system and Python version. Find the appropriate
     value for <i>tfBinaryURL</i>
     [here](#the_url_of_the_tensorflow_python_package).  For example, if
     you are installing TensorFlow for macOS and Python 2.7
     issue the following command:

<<<<<<< HEAD
     <pre> $ <b>sudo pip install --upgrade \
     https://storage.googleapis.com/tensorflow/mac/cpu/tensorflow-1.6.0-py2-none-any.whl</b> </pre>
=======
     <pre> $ <b>sudo pip3 install --upgrade \
     https://storage.googleapis.com/tensorflow/mac/cpu/tensorflow-1.7.0rc1-py3-none-any.whl</b> </pre>
>>>>>>> 30685111

     If the preceding command fails, see
     [installation problems](#common-installation-problems).



### Next Steps

After installing TensorFlow,
[validate your installation](#ValidateYourInstallation)
to confirm that the installation worked properly.


### Uninstalling TensorFlow

To uninstall TensorFlow, issue one of following commands:

<pre>$ <b>pip uninstall tensorflow</b>
$ <b>pip3 uninstall tensorflow</b> </pre>


## Installing with Docker

Follow these steps to install TensorFlow through Docker.

  1. Install Docker on your machine as described in the
     [Docker documentation](https://docs.docker.com/engine/installation/#/on-macos-and-windows).

  2. Launch a Docker container that contains one of the TensorFlow
     binary images.

The remainder of this section explains how to launch a Docker container.

To launch a Docker container that holds the TensorFlow binary image,
enter a command of the following format:

<pre> $ <b>docker run -it <i>-p hostPort:containerPort</i> TensorFlowImage</b> </pre>

where:

  * <i>-p hostPort:containerPort</i> is optional. If you'd like to run
    TensorFlow programs from the shell, omit this option. If you'd like
    to run TensorFlow programs from Jupyter notebook,  set both
    <i>hostPort</i> and <i>containerPort</i> to <code>8888</code>.
    If you'd like to run TensorBoard inside the container, add
    a second `-p` flag, setting both <i>hostPort</i> and <i>containerPort</i>
    to 6006.
  * <i>TensorFlowImage</i> is required. It identifies the Docker container.
    You must specify one of the following values:
    * <code>tensorflow/tensorflow</code>: TensorFlow binary image.
    * <code>tensorflow/tensorflow:latest-devel</code>: TensorFlow
      Binary image plus source code.

The TensorFlow images are available at
[dockerhub](https://hub.docker.com/r/tensorflow/tensorflow/).

For example, the following command launches a TensorFlow CPU binary image
in a Docker container from which you can run TensorFlow programs in a shell:

<pre>$ <b>docker run -it tensorflow/tensorflow bash</b></pre>

The following command also launches a TensorFlow CPU binary image in a
Docker container. However, in this Docker container, you can run
TensorFlow programs in a Jupyter notebook:

<pre>$ <b>docker run -it -p 8888:8888 tensorflow/tensorflow</b></pre>

Docker will download the TensorFlow binary image the first time you launch it.


### Next Steps

You should now
[validate your installation](#ValidateYourInstallation).


## Installing with Anaconda

**The Anaconda installation is community supported, not officially supported.**

Take the following steps to install TensorFlow in an Anaconda environment:

  1. Follow the instructions on the
     [Anaconda download site](https://www.continuum.io/downloads)
     to download and install Anaconda.

  2. Create a conda environment named `tensorflow`
     by invoking the following command:

     <pre>$ <b>conda create -n tensorflow pip python=2.7 # or python=3.3, etc.</b></pre>

  3. Activate the conda environment by issuing the following command:

     <pre>$ <b>source activate tensorflow</b>
     (<i>targetDirectory</i>)$  # Your prompt should change</pre>

  4. Issue a command of the following format to install
     TensorFlow inside your conda environment:

     <pre>(<i>targetDirectory</i>)<b>$ pip install --ignore-installed --upgrade</b> <i>TF_PYTHON_URL</i></pre>

     where <i>TF_PYTHON_URL</i> is the
     [URL of the TensorFlow Python package](#the_url_of_the_tensorflow_python_package).
     For example, the following command installs the CPU-only version of
     TensorFlow for Python 2.7:

     <pre> (<i>targetDirectory</i>)$ <b>pip install --ignore-installed --upgrade \
     https://storage.googleapis.com/tensorflow/mac/cpu/tensorflow-1.7.0rc1-py2-none-any.whl</b></pre>


<a name="ValidateYourInstallation"></a>
## Validate your installation

To validate your TensorFlow installation, do the following:

  1. Ensure that your environment is prepared to run TensorFlow programs.
  2. Run a short TensorFlow program.


### Prepare your environment

If you installed on native pip, Virtualenv, or Anaconda, then
do the following:

  1. Start a terminal.
  2. If you installed with Virtualenv or Anaconda, activate your container.
  3. If you installed TensorFlow source code, navigate to any
     directory *except* one containing TensorFlow source code.

If you installed through Docker, start a Docker container that runs bash.
For example:

<pre>$ <b>docker run -it tensorflow/tensorflow bash</b></pre>



### Run a short TensorFlow program

Invoke python from your shell as follows:

<pre>$ <b>python</b></pre>

Enter the following short program inside the python interactive shell:

```python
# Python
import tensorflow as tf
hello = tf.constant('Hello, TensorFlow!')
sess = tf.Session()
print(sess.run(hello))
```

If the system outputs the following, then you are ready to begin
writing TensorFlow programs:

<pre>Hello, TensorFlow!</pre>

If you are new to TensorFlow, see
@{$get_started/premade_estimators$Getting Started with TensorFlow}.

If the system outputs an error message instead of a greeting, see
[Common installation problems](#common_installation_problems).

## Common installation problems

We are relying on Stack Overflow to document TensorFlow installation problems
and their remedies.  The following table contains links to Stack Overflow
answers for some common installation problems.
If you encounter an error message or other
installation problem not listed in the following table, search for it
on Stack Overflow.  If Stack Overflow doesn't show the error message,
ask a new question about it on Stack Overflow and specify
the `tensorflow` tag.

<table>
<tr> <th>Stack Overflow Link</th> <th>Error Message</th> </tr>


<tr>
  <td><a href="http://stackoverflow.com/q/42006320">42006320</a></td>
  <td><pre>ImportError: Traceback (most recent call last):
File ".../tensorflow/core/framework/graph_pb2.py", line 6, in <module>
from google.protobuf import descriptor as _descriptor
ImportError: cannot import name 'descriptor'</pre>
  </td>
</tr>

<tr>
  <td><a href="https://stackoverflow.com/q/33623453">33623453</a></td>
  <td><pre>IOError: [Errno 2] No such file or directory:
  '/tmp/pip-o6Tpui-build/setup.py'</tt></pre>
</tr>

<tr>
  <td><a href="https://stackoverflow.com/questions/35190574">35190574</a> </td>
  <td><pre>SSLError: [SSL: CERTIFICATE_VERIFY_FAILED] certificate verify
  failed</pre></td>
</tr>

<tr>
  <td><a href="http://stackoverflow.com/q/42009190">42009190</a></td>
  <td><pre>
  Installing collected packages: setuptools, protobuf, wheel, numpy, tensorflow
  Found existing installation: setuptools 1.1.6
  Uninstalling setuptools-1.1.6:
  Exception:
  ...
  [Errno 1] Operation not permitted:
  '/tmp/pip-a1DXRT-uninstall/.../lib/python/_markerlib' </pre></td>
</tr>

<tr>
  <td><a href="https://stackoverflow.com/q/33622019">33622019</a></td>
  <td><pre>ImportError: No module named copyreg</pre></td>
</tr>

<tr>
  <td><a href="http://stackoverflow.com/q/37810228">37810228</a></td>
  <td>During a <tt>pip install</tt> operation, the system returns:
  <pre>OSError: [Errno 1] Operation not permitted</pre>
  </td>
</tr>

<tr>
  <td><a href="http://stackoverflow.com/q/33622842">33622842</a></td>
  <td>An <tt>import tensorflow</tt> statement triggers an error such as the
  following:<pre>Traceback (most recent call last):
  File "<stdin>", line 1, in <module>
  File "/usr/local/lib/python2.7/site-packages/tensorflow/__init__.py",
    line 4, in <module>
    from tensorflow.python import *
    ...
  File "/usr/local/lib/python2.7/site-packages/tensorflow/core/framework/tensor_shape_pb2.py",
    line 22, in <module>
    serialized_pb=_b('\n,tensorflow/core/framework/tensor_shape.proto\x12\ntensorflow\"d\n\x10TensorShapeProto\x12-\n\x03\x64im\x18\x02
      \x03(\x0b\x32
      .tensorflow.TensorShapeProto.Dim\x1a!\n\x03\x44im\x12\x0c\n\x04size\x18\x01
      \x01(\x03\x12\x0c\n\x04name\x18\x02 \x01(\tb\x06proto3')
  TypeError: __init__() got an unexpected keyword argument 'syntax'</pre>
  </td>
</tr>


<tr>
  <td><a href="http://stackoverflow.com/q/42075397">42075397</a></td>
  <td>A <tt>pip install</tt> command triggers the following error:
<pre>...<lots of warnings and errors>
You have not agreed to the Xcode license agreements, please run
'xcodebuild -license' (for user-level acceptance) or
'sudo xcodebuild -license' (for system-wide acceptance) from within a
Terminal window to review and agree to the Xcode license agreements.
...<more stack trace output>
  File "numpy/core/setup.py", line 653, in get_mathlib_info

    raise RuntimeError("Broken toolchain: cannot link a simple C program")

RuntimeError: Broken toolchain: cannot link a simple C program</pre>
</td>


</table>




<a name="TF_PYTHON_URL"></a>
## The URL of the TensorFlow Python package

A few installation mechanisms require the URL of the TensorFlow Python package.
The value you specify depends on your Python version.

### Python 2.7


<pre>
https://storage.googleapis.com/tensorflow/mac/cpu/tensorflow-1.7.0rc1-py2-none-any.whl
</pre>


### Python 3.4, 3.5, or 3.6


<pre>
https://storage.googleapis.com/tensorflow/mac/cpu/tensorflow-1.7.0rc1-py3-none-any.whl
</pre><|MERGE_RESOLUTION|>--- conflicted
+++ resolved
@@ -118,13 +118,8 @@
      Python 2.7, the command to install
      TensorFlow in the active Virtualenv is as follows:
 
-<<<<<<< HEAD
-     <pre> $ <b>pip install --upgrade \
-     https://storage.googleapis.com/tensorflow/mac/cpu/tensorflow-1.6.0-py2-none-any.whl</b></pre>
-=======
      <pre> $ <b>pip3 install --upgrade \
      https://storage.googleapis.com/tensorflow/mac/cpu/tensorflow-1.7.0rc1-py3-none-any.whl</b></pre>
->>>>>>> 30685111
 
 If you encounter installation problems, see
 [Common Installation Problems](#common-installation-problems).
@@ -246,13 +241,8 @@
      you are installing TensorFlow for macOS and Python 2.7
      issue the following command:
 
-<<<<<<< HEAD
-     <pre> $ <b>sudo pip install --upgrade \
-     https://storage.googleapis.com/tensorflow/mac/cpu/tensorflow-1.6.0-py2-none-any.whl</b> </pre>
-=======
      <pre> $ <b>sudo pip3 install --upgrade \
      https://storage.googleapis.com/tensorflow/mac/cpu/tensorflow-1.7.0rc1-py3-none-any.whl</b> </pre>
->>>>>>> 30685111
 
      If the preceding command fails, see
      [installation problems](#common-installation-problems).
