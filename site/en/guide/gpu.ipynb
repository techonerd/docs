{
  "cells": [
    {
      "cell_type": "markdown",
      "metadata": {
        "id": "Tce3stUlHN0L"
      },
      "source": [
        "##### Copyright 2018 The TensorFlow Authors.\n"
      ]
    },
    {
      "cell_type": "code",
      "execution_count": null,
      "metadata": {
        "cellView": "form",
        "id": "tuOe1ymfHZPu"
      },
      "outputs": [],
      "source": [
        "#@title Licensed under the Apache License, Version 2.0 (the \"License\");\n",
        "# you may not use this file except in compliance with the License.\n",
        "# You may obtain a copy of the License at\n",
        "#\n",
        "# https://www.apache.org/licenses/LICENSE-2.0\n",
        "#\n",
        "# Unless required by applicable law or agreed to in writing, software\n",
        "# distributed under the License is distributed on an \"AS IS\" BASIS,\n",
        "# WITHOUT WARRANTIES OR CONDITIONS OF ANY KIND, either express or implied.\n",
        "# See the License for the specific language governing permissions and\n",
        "# limitations under the License."
      ]
    },
    {
      "cell_type": "markdown",
      "metadata": {
        "id": "MfBg1C5NB3X0"
      },
      "source": [
        "# Use a GPU\n",
        "\n",
        "<table class=\"tfo-notebook-buttons\" align=\"left\">\n",
        "  <td>\n",
        "    <a target=\"_blank\" href=\"https://www.tensorflow.org/guide/gpu\"><img src=\"https://www.tensorflow.org/images/tf_logo_32px.png\" />View on TensorFlow.org</a>\n",
        "  </td>\n",
        "  <td>\n",
        "    <a target=\"_blank\" href=\"https://colab.research.google.com/github/tensorflow/docs/blob/master/site/en/guide/gpu.ipynb\"><img src=\"https://www.tensorflow.org/images/colab_logo_32px.png\" />Run in Google Colab</a>\n",
        "  </td>\n",
        "  <td>\n",
        "    <a target=\"_blank\" href=\"https://github.com/tensorflow/docs/blob/master/site/en/guide/gpu.ipynb\"><img src=\"https://www.tensorflow.org/images/GitHub-Mark-32px.png\" />View source on GitHub</a>\n",
        "  </td>\n",
        "  <td>\n",
        "    <a href=\"https://storage.googleapis.com/tensorflow_docs/docs/site/en/guide/gpu.ipynb\"><img src=\"https://www.tensorflow.org/images/download_logo_32px.png\" />Download notebook</a>\n",
        "  </td>\n",
        "</table>"
      ]
    },
    {
      "cell_type": "markdown",
      "metadata": {
        "id": "SoYIwe40vEPI"
      },
      "source": [
        "TensorFlow code, and `tf.keras` models will transparently run on a single GPU with no code changes required.\n",
        "\n",
        "Note: Use `tf.config.experimental.list_physical_devices('GPU')` to confirm that TensorFlow is using the GPU.\n",
        "\n",
        "The simplest way to run on multiple GPUs, on one or many machines, is using [Distribution Strategies](distributed_training.ipynb).\n",
        "\n",
        "This guide is for users who have tried these approaches and found that they need fine-grained control of how TensorFlow uses the GPU."
      ]
    },
    {
      "cell_type": "markdown",
      "metadata": {
        "id": "MUXex9ctTuDB"
      },
      "source": [
        "## Setup\n",
        "\n",
        "Ensure you have the latest TensorFlow gpu release installed."
      ]
    },
    {
      "cell_type": "code",
      "execution_count": null,
      "metadata": {
        "id": "IqR2PQG4ZaZ0"
      },
      "outputs": [
        {
          "name": "stdout",
          "output_type": "stream",
          "text": [
            "Num GPUs Available:  2\n"
          ]
        }
      ],
      "source": [
        "import tensorflow as tf\n",
        "print(\"Num GPUs Available: \", len(tf.config.experimental.list_physical_devices('GPU')))"
      ]
    },
    {
      "cell_type": "markdown",
      "metadata": {
        "id": "ZELutYNetv-v"
      },
      "source": [
        "## Overview\n"
      ]
    },
    {
      "cell_type": "markdown",
      "metadata": {
        "id": "xHxb-dlhMIzW"
      },
      "source": [
        "TensorFlow supports running computations on a variety of types of devices, including CPU and GPU. They are represented with string identifiers for example:\n",
        "\n",
        "*   `\"/device:CPU:0\"`: The CPU of your machine.\n",
        "*   `\"/GPU:0\"`: Short-hand notation for the first GPU of your machine that is visible to TensorFlow.\n",
        "*   `\"/job:localhost/replica:0/task:0/device:GPU:1\"`: Fully qualified name of the second GPU of your machine that is visible to TensorFlow.\n",
        "\n",
        "If a TensorFlow operation has both CPU and GPU implementations, by default the GPU devices will be given priority when the operation is assigned to a device. For example, `tf.matmul` has both CPU and GPU kernels. On a system with devices `CPU:0` and `GPU:0`, the `GPU:0` device will be selected to run `tf.matmul` unless you explicitly request running it on another device."
      ]
    },
    {
      "cell_type": "markdown",
      "metadata": {
        "id": "UhNtHfuxCGVy"
      },
      "source": [
        "## Logging device placement\n",
        "\n",
        "To find out which devices your operations and tensors are assigned to, put\n",
        "`tf.debugging.set_log_device_placement(True)` as the first statement of your\n",
        "program. Enabling device placement logging causes any Tensor allocations or operations to be printed."
      ]
    },
    {
      "cell_type": "code",
      "execution_count": null,
      "metadata": {
        "id": "2Dbw0tpEirCd"
      },
      "outputs": [
        {
          "name": "stdout",
          "output_type": "stream",
          "text": [
            "Executing op MatMul in device /job:localhost/replica:0/task:0/device:GPU:0\n",
            "tf.Tensor(\n",
            "[[22. 28.]\n",
            " [49. 64.]], shape=(2, 2), dtype=float32)\n"
          ]
        }
      ],
      "source": [
        "tf.debugging.set_log_device_placement(True)\n",
        "\n",
        "# Create some tensors\n",
        "a = tf.constant([[1.0, 2.0, 3.0], [4.0, 5.0, 6.0]])\n",
        "b = tf.constant([[1.0, 2.0], [3.0, 4.0], [5.0, 6.0]])\n",
        "c = tf.matmul(a, b)\n",
        "\n",
        "print(c)"
      ]
    },
    {
      "cell_type": "markdown",
      "metadata": {
        "id": "kKhmFeraTdEI"
      },
      "source": [
        "The above code will print an indication the `MatMul` op was executed on `GPU:0`."
      ]
    },
    {
      "cell_type": "markdown",
      "metadata": {
        "id": "U88FspwGjB7W"
      },
      "source": [
        "## Manual device placement\n",
        "\n",
        "If you would like a particular operation to run on a device of your choice\n",
        "instead of what's automatically selected for you, you can use `with tf.device`\n",
        "to create a device context, and all the operations within that context will\n",
        "run on the same designated device."
      ]
    },
    {
      "cell_type": "code",
      "execution_count": null,
      "metadata": {
        "id": "8wqaQfEhjHit"
      },
      "outputs": [
        {
          "name": "stdout",
          "output_type": "stream",
          "text": [
            "Executing op MatMul in device /job:localhost/replica:0/task:0/device:GPU:0\n",
            "tf.Tensor(\n",
            "[[22. 28.]\n",
            " [49. 64.]], shape=(2, 2), dtype=float32)\n"
          ]
        }
      ],
      "source": [
        "tf.debugging.set_log_device_placement(True)\n",
        "\n",
        "# Place tensors on the CPU\n",
        "with tf.device('/CPU:0'):\n",
        "  a = tf.constant([[1.0, 2.0, 3.0], [4.0, 5.0, 6.0]])\n",
        "  b = tf.constant([[1.0, 2.0], [3.0, 4.0], [5.0, 6.0]])\n",
        "\n",
        "# Run on the GPU\n",
        "c = tf.matmul(a, b)\n",
        "print(c)"
      ]
    },
    {
      "cell_type": "markdown",
      "metadata": {
        "id": "8ixO89gRjJUu"
      },
      "source": [
        "You will see that now `a` and `b` are assigned to `CPU:0`. Since a device was\n",
        "not explicitly specified for the `MatMul` operation, the TensorFlow runtime will\n",
        "choose one based on the operation and available devices (`GPU:0` in this\n",
        "example) and automatically copy tensors between devices if required."
      ]
    },
    {
      "cell_type": "markdown",
      "metadata": {
        "id": "ARrRhwqijPzN"
      },
      "source": [
        "## Limiting GPU memory growth\n",
        "\n",
        "By default, TensorFlow maps nearly all of the GPU memory of all GPUs (subject to\n",
        "[`CUDA_VISIBLE_DEVICES`](https://docs.nvidia.com/cuda/cuda-c-programming-guide/index.html#env-vars)) visible to the process. This is done to more efficiently use the relatively precious GPU memory resources on the devices by reducing memory fragmentation. To limit TensorFlow to a specific set of GPUs we use the `tf.config.experimental.set_visible_devices` method."
      ]
    },
    {
      "cell_type": "code",
      "execution_count": null,
      "metadata": {
        "id": "hPI--n_jhZhv"
      },
      "outputs": [
        {
          "name": "stdout",
          "output_type": "stream",
          "text": [
            "2 Physical GPUs, 1 Logical GPU\n"
          ]
        }
      ],
      "source": [
        "gpus = tf.config.experimental.list_physical_devices('GPU')\n",
        "if gpus:\n",
        "  # Restrict TensorFlow to only use the first GPU\n",
        "  try:\n",
        "    tf.config.experimental.set_visible_devices(gpus[0], 'GPU')\n",
        "    logical_gpus = tf.config.experimental.list_logical_devices('GPU')\n",
        "    print(len(gpus), \"Physical GPUs,\", len(logical_gpus), \"Logical GPU\")\n",
        "  except RuntimeError as e:\n",
        "    # Visible devices must be set before GPUs have been initialized\n",
        "    print(e)"
      ]
    },
    {
      "cell_type": "markdown",
      "metadata": {
        "id": "N3x4M55DhYk9"
      },
      "source": [
        "In some cases it is desirable for the process to only allocate a subset of the available memory, or to only grow the memory usage as is needed by the process. TensorFlow provides two methods to control this.\n",
        "\n",
        "The first option is to turn on memory growth by calling `tf.config.experimental.set_memory_growth`, which attempts to allocate only as much GPU memory as needed for the runtime allocations: it starts out allocating very little memory, and as the program gets run and more GPU memory is needed, we extend the GPU memory region allocated to the TensorFlow process. Note we do not release memory, since it can lead to memory fragmentation. To turn on memory growth for a specific GPU, use the following code prior to allocating any tensors or executing any ops."
      ]
    },
    {
      "cell_type": "code",
      "execution_count": null,
      "metadata": {
        "id": "jr3Kf1boFnCO"
      },
      "outputs": [
        {
          "name": "stdout",
          "output_type": "stream",
          "text": [
            "2 Physical GPUs, 2 Logical GPUs\n"
          ]
        }
      ],
      "source": [
        "gpus = tf.config.experimental.list_physical_devices('GPU')\n",
        "if gpus:\n",
        "  try:\n",
        "    # Currently, memory growth needs to be the same across GPUs\n",
        "    for gpu in gpus:\n",
        "      tf.config.experimental.set_memory_growth(gpu, True)\n",
        "    logical_gpus = tf.config.experimental.list_logical_devices('GPU')\n",
        "    print(len(gpus), \"Physical GPUs,\", len(logical_gpus), \"Logical GPUs\")\n",
        "  except RuntimeError as e:\n",
        "    # Memory growth must be set before GPUs have been initialized\n",
        "    print(e)"
      ]
    },
    {
      "cell_type": "markdown",
      "metadata": {
        "id": "I1o8t51QFnmv"
      },
      "source": [
        "Another way to enable this option is to set the environmental variable `TF_FORCE_GPU_ALLOW_GROWTH` to `true`. This configuration is platform specific.\n",
        "\n",
        "The second method is to configure a virtual GPU device with `tf.config.experimental.set_virtual_device_configuration` and set a hard limit on the total memory to allocate on the GPU."
      ]
    },
    {
      "cell_type": "code",
      "execution_count": null,
      "metadata": {
        "id": "2qO2cS9QFn42"
      },
      "outputs": [
        {
          "name": "stdout",
          "output_type": "stream",
          "text": [
            "2 Physical GPUs, 2 Logical GPUs\n"
          ]
        }
      ],
      "source": [
        "gpus = tf.config.experimental.list_physical_devices('GPU')\n",
        "if gpus:\n",
        "  # Restrict TensorFlow to only allocate 1GB of memory on the first GPU\n",
        "  try:\n",
        "    tf.config.experimental.set_virtual_device_configuration(\n",
        "        gpus[0],\n",
        "        [tf.config.experimental.VirtualDeviceConfiguration(memory_limit=1024)])\n",
        "    logical_gpus = tf.config.experimental.list_logical_devices('GPU')\n",
        "    print(len(gpus), \"Physical GPUs,\", len(logical_gpus), \"Logical GPUs\")\n",
        "  except RuntimeError as e:\n",
        "    # Virtual devices must be set before GPUs have been initialized\n",
        "    print(e)"
      ]
    },
    {
      "cell_type": "markdown",
      "metadata": {
        "id": "Bsg1iLuHFoLW"
      },
      "source": [
        "This is useful if you want to truly bound the amount of GPU memory available to the TensorFlow process. This is common practice for local development when the GPU is shared with other applications such as a workstation GUI."
      ]
    },
    {
      "cell_type": "markdown",
      "metadata": {
        "id": "B27_-1gyjf-t"
      },
      "source": [
        "## Using a single GPU on a multi-GPU system\n",
        "\n",
        "If you have more than one GPU in your system, the GPU with the lowest ID will be\n",
        "selected by default. If you would like to run on a different GPU, you will need\n",
        "to specify the preference explicitly:"
      ]
    },
    {
      "cell_type": "code",
      "execution_count": null,
      "metadata": {
        "id": "wep4iteljjG1"
      },
      "outputs": [
        {
          "name": "stdout",
          "output_type": "stream",
          "text": [
            "/job:localhost/replica:0/task:0/device:GPU:2 unknown device.\n"
          ]
        }
      ],
      "source": [
        "tf.debugging.set_log_device_placement(True)\n",
        "\n",
        "try:\n",
        "  # Specify an invalid GPU device\n",
        "  with tf.device('/device:GPU:2'):\n",
        "    a = tf.constant([[1.0, 2.0, 3.0], [4.0, 5.0, 6.0]])\n",
        "    b = tf.constant([[1.0, 2.0], [3.0, 4.0], [5.0, 6.0]])\n",
        "    c = tf.matmul(a, b)\n",
        "except RuntimeError as e:\n",
        "  print(e)"
      ]
    },
    {
      "cell_type": "markdown",
      "metadata": {
        "id": "jy-4cCO_jn4G"
      },
      "source": [
        "If the device you have specified does not exist, you will get a `RuntimeError`: `.../device:GPU:2 unknown device`.\n",
        "\n",
        "If you would like TensorFlow to automatically choose an existing and supported device to run the operations in case the specified one doesn't exist, you can call `tf.config.set_soft_device_placement(True)`."
      ]
    },
    {
      "cell_type": "code",
      "execution_count": null,
      "metadata": {
        "id": "sut_UHlkjvWd"
      },
      "outputs": [
        {
          "name": "stdout",
          "output_type": "stream",
          "text": [
            "Executing op MatMul in device /job:localhost/replica:0/task:0/device:GPU:0\n",
            "tf.Tensor(\n",
            "[[22. 28.]\n",
            " [49. 64.]], shape=(2, 2), dtype=float32)\n"
          ]
        }
      ],
      "source": [
        "tf.config.set_soft_device_placement(True)\n",
        "tf.debugging.set_log_device_placement(True)\n",
        "\n",
        "# Creates some tensors\n",
        "a = tf.constant([[1.0, 2.0, 3.0], [4.0, 5.0, 6.0]])\n",
        "b = tf.constant([[1.0, 2.0], [3.0, 4.0], [5.0, 6.0]])\n",
        "c = tf.matmul(a, b)\n",
        "\n",
        "print(c)"
      ]
    },
    {
      "cell_type": "markdown",
      "metadata": {
        "id": "sYTYPrQZj2d9"
      },
      "source": [
        "## Using multiple GPUs\n",
        "\n",
        "Developing for multiple GPUs will allow a model to scale with the additional resources. If developing on a system with a single GPU, we can simulate multiple GPUs with virtual devices. This enables easy testing of multi-GPU setups without requiring additional resources."
      ]
    },
    {
      "cell_type": "code",
      "execution_count": null,
      "metadata": {
        "id": "8EMGuGKbNkc6"
      },
      "outputs": [
        {
          "name": "stdout",
          "output_type": "stream",
          "text": [
            "2 Physical GPU, 3 Logical GPUs\n"
          ]
        }
      ],
      "source": [
        "gpus = tf.config.experimental.list_physical_devices('GPU')\n",
        "if gpus:\n",
        "  # Create 2 virtual GPUs with 1GB memory each\n",
        "  try:\n",
        "    tf.config.experimental.set_virtual_device_configuration(\n",
        "        gpus[0],\n",
        "        [tf.config.experimental.VirtualDeviceConfiguration(memory_limit=1024),\n",
        "         tf.config.experimental.VirtualDeviceConfiguration(memory_limit=1024)])\n",
        "    logical_gpus = tf.config.experimental.list_logical_devices('GPU')\n",
        "    print(len(gpus), \"Physical GPU,\", len(logical_gpus), \"Logical GPUs\")\n",
        "  except RuntimeError as e:\n",
        "    # Virtual devices must be set before GPUs have been initialized\n",
        "    print(e)"
      ]
    },
    {
      "cell_type": "markdown",
      "metadata": {
        "id": "xmNzO0FxNkol"
      },
      "source": [
        "Once we have multiple logical GPUs available to the runtime, we can utilize the multiple GPUs with `tf.distribute.Strategy` or with manual placement."
      ]
    },
    {
      "cell_type": "markdown",
      "metadata": {
        "id": "IDZmEGq4j6kG"
      },
      "source": [
        "#### With `tf.distribute.Strategy`\n",
        "\n",
        "The best practice for using multiple GPUs is to use `tf.distribute.Strategy`.\n",
        "Here is a simple example:"
      ]
    },
    {
      "cell_type": "code",
      "execution_count": null,
      "metadata": {
        "id": "1KgzY8V2AvRv"
      },
      "outputs": [
        {
          "name": "stdout",
          "output_type": "stream",
          "text": [
            "Executing op RandomUniform in device /job:localhost/replica:0/task:0/device:GPU:0\n",
            "Executing op Sub in device /job:localhost/replica:0/task:0/device:GPU:0\n",
            "Executing op Mul in device /job:localhost/replica:0/task:0/device:GPU:0\n",
            "Executing op Add in device /job:localhost/replica:0/task:0/device:GPU:0\n",
            "Executing op VarHandleOp in device /job:localhost/replica:0/task:0/device:GPU:0\n",
            "Executing op VarIsInitializedOp in device /job:localhost/replica:0/task:0/device:GPU:0\n",
            "Executing op LogicalNot in device /job:localhost/replica:0/task:0/device:GPU:0\n",
            "Executing op Assert in device /job:localhost/replica:0/task:0/device:GPU:0\n",
            "Executing op AssignVariableOp in device /job:localhost/replica:0/task:0/device:GPU:0\n",
            "Executing op ReadVariableOp in device /job:localhost/replica:0/task:0/device:GPU:0\n",
            "Executing op Identity in device /job:localhost/replica:0/task:0/device:GPU:1\n",
            "Executing op VarHandleOp in device /job:localhost/replica:0/task:0/device:GPU:1\n",
            "Executing op VarIsInitializedOp in device /job:localhost/replica:0/task:0/device:GPU:1\n",
            "Executing op LogicalNot in device /job:localhost/replica:0/task:0/device:GPU:1\n",
            "Executing op Assert in device /job:localhost/replica:0/task:0/device:GPU:1\n",
            "Executing op AssignVariableOp in device /job:localhost/replica:0/task:0/device:GPU:1\n",
            "Executing op Reshape in device /job:localhost/replica:0/task:0/device:GPU:0\n",
            "Executing op VarHandleOp in device /job:localhost/replica:0/task:0/device:GPU:0\n",
            "Executing op VarHandleOp in device /job:localhost/replica:0/task:0/device:GPU:1\n"
          ]
        }
      ],
      "source": [
        "tf.debugging.set_log_device_placement(True)\n",
        "\n",
        "strategy = tf.distribute.MirroredStrategy()\n",
        "with strategy.scope():\n",
        "  inputs = tf.keras.layers.Input(shape=(1,))\n",
        "  predictions = tf.keras.layers.Dense(1)(inputs)\n",
        "  model = tf.keras.models.Model(inputs=inputs, outputs=predictions)\n",
        "  model.compile(loss='mse',\n",
        "                optimizer=tf.keras.optimizers.SGD(learning_rate=0.2))"
      ]
    },
    {
      "cell_type": "markdown",
      "metadata": {
        "id": "Dy7nxlKsAxkK"
      },
      "source": [
        "This program will run a copy of your model on each GPU, splitting the input data\n",
        "between them, also known as \"[data parallelism](https://en.wikipedia.org/wiki/Data_parallelism)\".\n",
        "\n",
        "For more information about distribution strategies, check out the guide [here](./distributed_training.ipynb)."
      ]
    },
    {
      "cell_type": "markdown",
      "metadata": {
        "id": "8phxM5TVkAY_"
      },
      "source": [
        "#### Manual placement\n",
        "\n",
        "`tf.distribute.Strategy` works under the hood by replicating computation across devices. You can manually implement replication by constructing your model on each GPU. For example:"
      ]
    },
    {
      "cell_type": "code",
      "execution_count": null,
      "metadata": {
        "id": "AqPo9ltUA_EY"
      },
      "outputs": [
        {
          "name": "stdout",
          "output_type": "stream",
          "text": [
            "Executing op MatMul in device /job:localhost/replica:0/task:0/device:GPU:0\n",
            "Executing op MatMul in device /job:localhost/replica:0/task:0/device:GPU:1\n",
            "Executing op AddN in device /job:localhost/replica:0/task:0/device:CPU:0\n",
            "tf.Tensor(\n",
            "[[ 44.  56.]\n",
            " [ 98. 128.]], shape=(2, 2), dtype=float32)\n"
          ]
        }
      ],
      "source": [
        "tf.debugging.set_log_device_placement(True)\n",
        "\n",
        "gpus = tf.config.experimental.list_logical_devices('GPU')\n",
        "if gpus:\n",
        "  # Replicate your computation on multiple GPUs\n",
        "  c = []\n",
        "  for gpu in gpus:\n",
        "    with tf.device(gpu.name):\n",
        "      a = tf.constant([[1.0, 2.0, 3.0], [4.0, 5.0, 6.0]])\n",
        "      b = tf.constant([[1.0, 2.0], [3.0, 4.0], [5.0, 6.0]])\n",
        "      c.append(tf.matmul(a, b))\n",
        "\n",
        "  with tf.device('/CPU:0'):\n",
        "    matmul_sum = tf.add_n(c)\n",
        "\n",
        "  print(matmul_sum)"
      ]
    }
  ],
  "metadata": {
    "accelerator": "GPU",
    "colab": {
      "collapsed_sections": [],
      "name": "gpu.ipynb",
<<<<<<< HEAD
      "provenance": [],
=======
>>>>>>> 13c64f9c
      "toc_visible": true
    },
    "kernelspec": {
      "display_name": "Python 3",
      "name": "python3"
    }
  },
  "nbformat": 4,
  "nbformat_minor": 0
}<|MERGE_RESOLUTION|>--- conflicted
+++ resolved
@@ -621,10 +621,7 @@
     "colab": {
       "collapsed_sections": [],
       "name": "gpu.ipynb",
-<<<<<<< HEAD
       "provenance": [],
-=======
->>>>>>> 13c64f9c
       "toc_visible": true
     },
     "kernelspec": {
