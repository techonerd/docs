--- conflicted
+++ resolved
@@ -771,11 +771,7 @@
         "\n",
         "`build` is called exactly once, and it is called with the shape of the input. It's usually used to create variables (weights).\n",
         "\n",
-<<<<<<< HEAD
-        "You can rewrite `MyDense` layer above to be flexible to the size of its inputs.\n"
-=======
-        "You can rewrite `MyDense` layer above be flexible to the size of its inputs:\n"
->>>>>>> e978bdb4
+        "You can rewrite `MyDense` layer above to be flexible to the size of its inputs:\n"
       ]
     },
     {
