--- conflicted
+++ resolved
@@ -1977,25 +1977,5 @@
         "Now you have at your fingertips a powerful set of tools for building deep learning models."
       ]
     }
-<<<<<<< HEAD
   ]
-=======
-  ],
-  "metadata": {
-    "colab": {
-      "collapsed_sections": [],
-      "name": "functional.ipynb",
-      "private_outputs": true,
-      "provenance": [],
-      "toc_visible": true,
-      "version": "0.3.2"
-    },
-    "kernelspec": {
-      "display_name": "Python 3",
-      "name": "python3"
-    }
-  },
-  "nbformat": 4,
-  "nbformat_minor": 0
->>>>>>> 09df5331
-}+}
