--- conflicted
+++ resolved
@@ -240,7 +240,6 @@
         "def scale(image, label):\n",
         "  image = tf.cast(image, tf.float32)\n",
         "  image /= 255\n",
-<<<<<<< HEAD
         "  \n",
         "  return image, label[..., tf.newaxis]"
       ],
@@ -256,12 +255,6 @@
       "source": [
         "Apply this function to the training and test data, shuffle the training data, and [batch it for training](https://www.tensorflow.org/api_docs/python/tf/data/Dataset#batch).\n",
         "\n",
-        "---\n",
-        "\n"
-=======
-        "    \n",
-        "  return image, label[..., tf.newaxis]"
->>>>>>> 2f501ca3
       ]
     },
     {
@@ -360,7 +353,6 @@
         "      tf.keras.layers.Dense(64, activation='relu'),\n",
         "      tf.keras.layers.Dense(10, activation='softmax')\n",
         "  ])\n",
-<<<<<<< HEAD
         "  \n",
         "  model.compile(loss='sparse_categorical_crossentropy',\n",
         "                optimizer=tf.keras.optimizers.Adam())\n",
@@ -368,13 +360,6 @@
       ],
       "execution_count": 0,
       "outputs": []
-=======
-        "\n",
-        "  model.compile(loss='sparse_categorical_crossentropy',\n",
-        "                optimizer=tf.keras.optimizers.Adam(),\n",
-        "                metrics=['accuracy'])"
-      ]
->>>>>>> 2f501ca3
     },
     {
       "metadata": {
