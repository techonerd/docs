--- conflicted
+++ resolved
@@ -416,11 +416,7 @@
         "plt.figure()\n",
         "plt.imshow(train_images[0])\n",
         "plt.colorbar()\n",
-<<<<<<< HEAD
-        "plt.grid(False)",
-=======
         "plt.grid(False)\n",
->>>>>>> bb430702
         "plt.show()"
       ],
       "execution_count": 0,
