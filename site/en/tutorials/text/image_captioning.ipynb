--- conflicted
+++ resolved
@@ -172,11 +172,7 @@
       "cell_type": "code",
       "execution_count": null,
       "metadata": {
-<<<<<<< HEAD
-        "id": "4G3b8x8_RPFD"
-=======
         "id": "m8iBJCyVB2ud"
->>>>>>> 3fae0581
       },
       "outputs": [],
       "source": [
@@ -188,11 +184,7 @@
       "cell_type": "code",
       "execution_count": null,
       "metadata": {
-<<<<<<< HEAD
-        "id": "mPBMgK34RPFL"
-=======
         "id": "miER7EHMB3Ge"
->>>>>>> 3fae0581
       },
       "outputs": [],
       "source": [
