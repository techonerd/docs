{
  "cells": [
    {
      "cell_type": "markdown",
      "metadata": {
        "id": "hX4n9TsbGw-f"
      },
      "source": [
        "##### Copyright 2020 The TensorFlow Authors."
      ]
    },
    {
      "cell_type": "code",
      "execution_count": null,
      "metadata": {
        "cellView": "form",
        "id": "0nbI5DtDGw-i"
      },
      "outputs": [],
      "source": [
        "#@title Licensed under the Apache License, Version 2.0 (the \"License\");\n",
        "# you may not use this file except in compliance with the License.\n",
        "# You may obtain a copy of the License at\n",
        "#\n",
        "# https://www.apache.org/licenses/LICENSE-2.0\n",
        "#\n",
        "# Unless required by applicable law or agreed to in writing, software\n",
        "# distributed under the License is distributed on an \"AS IS\" BASIS,\n",
        "# WITHOUT WARRANTIES OR CONDITIONS OF ANY KIND, either express or implied.\n",
        "# See the License for the specific language governing permissions and\n",
        "# limitations under the License."
      ]
    },
    {
      "cell_type": "markdown",
      "metadata": {
        "id": "AOpGoE2T-YXS"
      },
      "source": [
        "<table class=\"tfo-notebook-buttons\" align=\"left\">\n",
        "  <td>\n",
        "    <a target=\"_blank\" href=\"https://www.tensorflow.org/tutorials/text/word2vec\">\n",
        "    <img src=\"https://www.tensorflow.org/images/tf_logo_32px.png\" />\n",
        "    View on TensorFlow.org</a>\n",
        "  </td>\n",
        "  <td>\n",
        "    <a target=\"_blank\" href=\"https://colab.research.google.com/github/tensorflow/docs/blob/master/site/en/tutorials/text/word2vec.ipynb\">\n",
        "    <img src=\"https://www.tensorflow.org/images/colab_logo_32px.png\" />\n",
        "    Run in Google Colab</a>\n",
        "  </td>\n",
        "  <td>\n",
        "    <a target=\"_blank\" href=\"https://github.com/tensorflow/docs/blob/master/site/en/tutorials/text/word2vec.ipynb\">\n",
        "    <img src=\"https://www.tensorflow.org/images/GitHub-Mark-32px.png\" />\n",
        "    View source on GitHub</a>\n",
        "  </td>\n",
        "  <td>\n",
        "    <a href=\"https://storage.googleapis.com/tensorflow_docs/docs/site/en/tutorials/text/word2vec.ipynb\"><img src=\"https://www.tensorflow.org/images/download_logo_32px.png\" />Download notebook</a>\n",
        "  </td>\n",
        "</table>"
      ]
    },
    {
      "cell_type": "markdown",
      "metadata": {
        "id": "haJUNjSB60Kh"
      },
      "source": [
        "# Word2Vec"
      ]
    },
    {
      "cell_type": "markdown",
      "metadata": {
        "id": "99d4ky2lWFvn"
      },
      "source": [
        "Word2Vec is not a singular algorithm, rather, it is a family of model architectures and optimizations that can be used to learn word embeddings from large datasets. Embeddings learned through Word2Vec have proven to be successful on a variety of downstream natural language processing tasks.\n",
        "\n",
        "Note: This tutorial is based on [Efficient Estimation of Word Representations in Vector Space](https://arxiv.org/pdf/1301.3781.pdf) and\n",
        "[Distributed\n",
        "Representations of Words and Phrases and their Compositionality](https://papers.nips.cc/paper/5021-distributed-representations-of-words-and-phrases-and-their-compositionality.pdf). It is not an exact implementation of the papers. Rather, it is intended to illustrate the key ideas.\n",
        "\n",
        "These papers proposed two methods for learning representations of words: \n",
        "\n",
        "*   **Continuous Bag-of-Words Model** which predicts the middle word based on surrounding context words. The context consists of a few words before and after the current (middle) word. This architecture is called a bag-of-words model as the order of words in the context is not important.\n",
        "*   **Continuous Skip-gram Model** which predict words within a certain range before and after the current word in the same sentence. A worked example of this is given below.\n",
        "\n",
        "\n",
        "You'll use the skip-gram approach in this tutorial. First, you'll explore skip-grams and other concepts using a single sentence for illustration. Next, you'll train your own Word2Vec model on a small dataset. This tutorial also contains code to export the trained embeddings and visualize them in the [TensorFlow Embedding Projector](http://projector.tensorflow.org/).\n"
      ]
    },
    {
      "cell_type": "markdown",
      "metadata": {
        "id": "xP00WlaMWBZC"
      },
      "source": [
        "## Skip-gram and Negative Sampling "
      ]
    },
    {
      "cell_type": "markdown",
      "metadata": {
        "id": "Zr2wjv0bW236"
      },
      "source": [
        "While a bag-of-words model predicts a word given the neighboring context, a skip-gram model predicts the context (or neighbors) of a word, given the word itself. The model is trained on skip-grams, which are n-grams that allow tokens to be skipped (see the diagram below for an example). The context of a word can be represented through a set of skip-gram pairs of `(target_word, context_word)` where `context_word` appears in the neighboring context of `target_word`. "
      ]
    },
    {
      "cell_type": "markdown",
      "metadata": {
        "id": "ICjc-McbaVTd"
      },
      "source": [
        "Consider the following sentence of 8 words.\n",
        "> The wide road shimmered in the hot sun. \n",
        "\n",
        "The context words for each of the 8 words of this sentence are defined by a window size. The window size determines the span of words on either side of a `target_word` that can be considered `context word`. Take a look at this table of skip-grams for target words based on different window sizes."
      ]
    },
    {
      "cell_type": "markdown",
      "metadata": {
        "id": "YKE87IKT_YT8"
      },
      "source": [
        "Note: For this tutorial, a window size of *n* implies n words on each side with a total window span of 2*n+1 words across a word."
      ]
    },
    {
      "cell_type": "markdown",
      "metadata": {
        "id": "RsCwQ07E8mqU"
      },
      "source": [
        "![word2vec_skipgrams](images/word2vec_skipgram.png)"
      ]
    },
    {
      "cell_type": "markdown",
      "metadata": {
        "id": "gK1gN1jwkMpU"
      },
      "source": [
        "The training objective of the skip-gram model is to maximize the probability of predicting context words given the target word. For a sequence of words *w<sub>1</sub>, w<sub>2</sub>, ... w<sub>T</sub>*, the objective can be written as the average log probability"
      ]
    },
    {
      "cell_type": "markdown",
      "metadata": {
        "id": "pILO_iAc84e-"
      },
      "source": [
        "![word2vec_skipgram_objective](images/word2vec_skipgram_objective.png)"
      ]
    },
    {
      "cell_type": "markdown",
      "metadata": {
        "id": "Gsy6TUbtnz_K"
      },
      "source": [
        "where `c` is the size of the training context. The basic skip-gram formulation defines this probability using the softmax function."
      ]
    },
    {
      "cell_type": "markdown",
      "metadata": {
        "id": "P81Qavbb9APd"
      },
      "source": [
        "![word2vec_full_softmax](images/word2vec_full_softmax.png)"
      ]
    },
    {
      "cell_type": "markdown",
      "metadata": {
        "id": "axZvd-hhotVB"
      },
      "source": [
        "where *v* and *v<sup>'<sup>* are target and context vector representations of words and *W* is vocabulary size. "
      ]
    },
    {
      "cell_type": "markdown",
      "metadata": {
        "id": "SoLzxbqSpT6_"
      },
      "source": [
        "Computing the denominator of this formulation involves performing a full softmax over the entire vocabulary words which is often large (10<sup>5</sup>-10<sup>7</sup>) terms. "
      ]
    },
    {
      "cell_type": "markdown",
      "metadata": {
        "id": "Y5VWYtmFzHkU"
      },
      "source": [
        "The [Noise Contrastive Estimation](https://www.tensorflow.org/api_docs/python/tf/nn/nce_loss) loss function is an efficient approximation for a full softmax. With an objective to learn word embeddings instead of modelling the word distribution, NCE loss can be [simplified](https://papers.nips.cc/paper/5021-distributed-representations-of-words-and-phrases-and-their-compositionality.pdf) to use negative sampling. "
      ]
    },
    {
      "cell_type": "markdown",
      "metadata": {
        "id": "WTZBPf1RsOsg"
      },
      "source": [
        "The simplified negative sampling objective for a target word is to distinguish  the context word from *num_ns* negative samples drawn from noise distribution *P<sub>n</sub>(w)* of words. More precisely, an efficient approximation of full softmax over the vocabulary is, for a skip-gram pair, to pose the loss for a target word as a classification problem between the context word and *num_ns* negative samples. "
      ]
    },
    {
      "cell_type": "markdown",
      "metadata": {
        "id": "Cl0rSfHjt6Mf"
      },
      "source": [
        "A negative sample is defined as a (target_word, context_word) pair such that the context_word does not appear in the `window_size` neighborhood of the target_word. For the example sentence, these are few potential negative samples (when `window_size` is 2).\n",
        "\n",
        "```\n",
        "(hot, shimmered)\n",
        "(wide, hot)\n",
        "(wide, sun)\n",
        "```"
      ]
    },
    {
      "cell_type": "markdown",
      "metadata": {
        "id": "kq0q2uqbucFg"
      },
      "source": [
        "In the next section, you'll generate skip-grams and negative samples for a single sentence. You'll also learn about subsampling techniques and train a classification model for positive and negative training examples later in the tutorial."
      ]
    },
    {
      "cell_type": "markdown",
      "metadata": {
        "id": "mk4-Hpe1CH16"
      },
      "source": [
        "## Setup"
      ]
    },
    {
      "cell_type": "code",
      "execution_count": null,
      "metadata": {
        "id": "RutaI-Tpev3T"
      },
      "outputs": [],
      "source": [
        "import io\n",
        "import re\n",
        "import string\n",
        "import tensorflow as tf\n",
        "import tqdm\n",
        "\n",
        "from tensorflow.keras import Model\n",
        "from tensorflow.keras.layers import Dot, Embedding, Flatten\n",
        "from tensorflow.keras.layers.experimental.preprocessing import TextVectorization"
      ]
    },
    {
      "cell_type": "code",
      "execution_count": null,
      "metadata": {
        "id": "XkJ5299Tek6B"
      },
      "outputs": [],
      "source": [
        "SEED = 42\n",
        "AUTOTUNE = tf.data.AUTOTUNE"
      ]
    },
    {
      "cell_type": "markdown",
      "metadata": {
        "id": "RW-g5buCHwh3"
      },
      "source": [
        "### Vectorize an example sentence"
      ]
    },
    {
      "cell_type": "markdown",
      "metadata": {
        "id": "y8TfZIgoQrcP"
      },
      "source": [
        "Consider the following sentence:    \n",
        "`The wide road shimmered in the hot sun.`\n",
        "\n",
        "Tokenize the sentence:"
      ]
    },
    {
      "cell_type": "code",
      "execution_count": null,
      "metadata": {
        "id": "bsl7jBzV6_KK"
      },
      "outputs": [],
      "source": [
        "sentence = \"The wide road shimmered in the hot sun\"\n",
        "tokens = list(sentence.lower().split())\n",
        "print(len(tokens))"
      ]
    },
    {
      "cell_type": "markdown",
      "metadata": {
        "id": "PU-bs1XtThEw"
      },
      "source": [
        "Create a vocabulary to save mappings from tokens to integer indices."
      ]
    },
    {
      "cell_type": "code",
      "execution_count": null,
      "metadata": {
        "id": "UdYv1HJUQ8XA"
      },
      "outputs": [],
      "source": [
        "vocab, index = {}, 1  # start indexing from 1\n",
        "vocab['<pad>'] = 0  # add a padding token\n",
        "for token in tokens:\n",
        "  if token not in vocab:\n",
        "    vocab[token] = index\n",
        "    index += 1\n",
        "vocab_size = len(vocab)\n",
        "print(vocab)"
      ]
    },
    {
      "cell_type": "markdown",
      "metadata": {
        "id": "ZpuP43Dddasr"
      },
      "source": [
        "Create an inverse vocabulary to save mappings from integer indices to tokens."
      ]
    },
    {
      "cell_type": "code",
      "execution_count": null,
      "metadata": {
        "id": "o9ULAJYtEvKl"
      },
      "outputs": [],
      "source": [
        "inverse_vocab = {index: token for token, index in vocab.items()}\n",
        "print(inverse_vocab)"
      ]
    },
    {
      "cell_type": "markdown",
      "metadata": {
        "id": "n3qtuyxIRyii"
      },
      "source": [
        "Vectorize your sentence.\n"
      ]
    },
    {
      "cell_type": "code",
      "execution_count": null,
      "metadata": {
        "id": "CsB3-9uQQYyl"
      },
      "outputs": [],
      "source": [
        "example_sequence = [vocab[word] for word in tokens]\n",
        "print(example_sequence)"
      ]
    },
    {
      "cell_type": "markdown",
      "metadata": {
        "id": "ox1I28JRIOdM"
      },
      "source": [
        "### Generate skip-grams from one sentence"
      ]
    },
    {
      "cell_type": "markdown",
      "metadata": {
        "id": "t7NNKAmSiHvy"
      },
      "source": [
        "The `tf.keras.preprocessing.sequence` module provides useful functions that simplify data preparation for Word2Vec. You can use the `tf.keras.preprocessing.sequence.skipgrams` to generate skip-gram pairs from the `example_sequence` with a given `window_size` from tokens in the range `[0, vocab_size)`.\n",
        "\n",
        "Note: `negative_samples` is set to `0` here as batching negative samples generated by this function requires a bit of code. You will use another function to perform negative sampling in the next section.\n"
      ]
    },
    {
      "cell_type": "code",
      "execution_count": null,
      "metadata": {
        "id": "USAJxW4RD7pn"
      },
      "outputs": [],
      "source": [
        "window_size = 2\n",
        "positive_skip_grams, _ = tf.keras.preprocessing.sequence.skipgrams(\n",
        "      example_sequence,\n",
        "      vocabulary_size=vocab_size,\n",
        "      window_size=window_size,\n",
        "      negative_samples=0)\n",
        "print(len(positive_skip_grams))"
      ]
    },
    {
      "cell_type": "markdown",
      "metadata": {
        "id": "uc9uhiMwY-AQ"
      },
      "source": [
        "Take a look at few positive skip-grams."
      ]
    },
    {
      "cell_type": "code",
      "execution_count": null,
      "metadata": {
        "id": "SCnqEukIE9pt"
      },
      "outputs": [],
      "source": [
        "for target, context in positive_skip_grams[:5]:\n",
        "  print(f\"({target}, {context}): ({inverse_vocab[target]}, {inverse_vocab[context]})\")"
      ]
    },
    {
      "cell_type": "markdown",
      "metadata": {
        "id": "_ua9PkMTISF0"
      },
      "source": [
        "### Negative sampling for one skip-gram "
      ]
    },
    {
      "cell_type": "markdown",
      "metadata": {
        "id": "Esqn8WBfZnEK"
      },
      "source": [
        "The `skipgrams` function returns all positive skip-gram pairs by sliding over a given window span. To produce additional skip-gram pairs that would serve as negative samples for training, you need to sample random words from the vocabulary. Use the `tf.random.log_uniform_candidate_sampler` function to sample `num_ns` number of negative samples for a given target word in a window. You can call the function on one skip-grams's target word and pass the context word as true class to exclude it from being sampled.\n"
      ]
    },
    {
      "cell_type": "markdown",
      "metadata": {
        "id": "AgH3aSvw3xTD"
      },
      "source": [
        "Key point: *num_ns* (number of negative samples per positive context word) between [5, 20] is [shown to work](https://papers.nips.cc/paper/5021-distributed-representations-of-words-and-phrases-and-their-compositionality.pdf) best for smaller datasets, while *num_ns* between [2,5] suffices for larger datasets. "
      ]
    },
    {
      "cell_type": "code",
      "execution_count": null,
      "metadata": {
        "id": "m_LmdzqIGr5L"
      },
      "outputs": [],
      "source": [
        "# Get target and context words for one positive skip-gram.\n",
        "target_word, context_word = positive_skip_grams[0]\n",
        "\n",
        "# Set the number of negative samples per positive context.\n",
        "num_ns = 4\n",
        "\n",
        "context_class = tf.reshape(tf.constant(context_word, dtype=\"int64\"), (1, 1))\n",
        "negative_sampling_candidates, _, _ = tf.random.log_uniform_candidate_sampler(\n",
        "    true_classes=context_class,  # class that should be sampled as 'positive'\n",
        "    num_true=1,  # each positive skip-gram has 1 positive context class\n",
        "    num_sampled=num_ns,  # number of negative context words to sample\n",
        "    unique=True,  # all the negative samples should be unique\n",
        "    range_max=vocab_size,  # pick index of the samples from [0, vocab_size]\n",
        "    seed=SEED,  # seed for reproducibility\n",
        "    name=\"negative_sampling\"  # name of this operation\n",
        ")\n",
        "print(negative_sampling_candidates)\n",
        "print([inverse_vocab[index.numpy()] for index in negative_sampling_candidates])"
      ]
    },
    {
      "cell_type": "markdown",
      "metadata": {
        "id": "8MSxWCrLIalp"
      },
      "source": [
        "### Construct one training example"
      ]
    },
    {
      "cell_type": "markdown",
      "metadata": {
        "id": "Q6uEWdj8vKKv"
      },
      "source": [
        "For a given positive `(target_word, context_word)` skip-gram, you now also have `num_ns` negative sampled context words that do not appear in the window size neighborhood of `target_word`. Batch the `1` positive `context_word` and `num_ns` negative context words into one tensor. This produces a set of positive skip-grams (labelled as `1`) and negative samples (labelled as `0`) for each target word."
      ]
    },
    {
      "cell_type": "code",
      "execution_count": null,
      "metadata": {
        "id": "zSiZwifuLvHf"
      },
      "outputs": [],
      "source": [
        "# Add a dimension so you can use concatenation (on the next step).\n",
        "negative_sampling_candidates = tf.expand_dims(negative_sampling_candidates, 1)\n",
        "\n",
        "# Concat positive context word with negative sampled words.\n",
        "context = tf.concat([context_class, negative_sampling_candidates], 0)\n",
        "\n",
        "# Label first context word as 1 (positive) followed by num_ns 0s (negative).\n",
        "label = tf.constant([1] + [0]*num_ns, dtype=\"int64\")\n",
        "\n",
        "# Reshape target to shape (1,) and context and label to (num_ns+1,).\n",
        "target = tf.squeeze(target_word)\n",
        "context = tf.squeeze(context)\n",
        "label = tf.squeeze(label)"
      ]
    },
    {
      "cell_type": "markdown",
      "metadata": {
        "id": "OIJeoFCAwtXJ"
      },
      "source": [
        "Take a look at the context and the corresponding labels for the target word from the skip-gram example above. "
      ]
    },
    {
      "cell_type": "code",
      "execution_count": null,
      "metadata": {
        "id": "tzyCPCuZwmdL"
      },
      "outputs": [],
      "source": [
        "print(f\"target_index    : {target}\")\n",
        "print(f\"target_word     : {inverse_vocab[target_word]}\")\n",
        "print(f\"context_indices : {context}\")\n",
        "print(f\"context_words   : {[inverse_vocab[c.numpy()] for c in context]}\")\n",
        "print(f\"label           : {label}\")"
      ]
    },
    {
      "cell_type": "markdown",
      "metadata": {
        "id": "gBtTcUVQr8EO"
      },
      "source": [
        "A tuple of `(target, context, label)` tensors constitutes one training example for training your skip-gram negative sampling Word2Vec model. Notice that the target is of shape `(1,)` while the context and label are of shape `(1+num_ns,)`"
      ]
    },
    {
      "cell_type": "code",
      "execution_count": null,
      "metadata": {
        "id": "x-FwkR8jx9-Z"
      },
      "outputs": [],
      "source": [
        "print(\"target  :\", target)\n",
        "print(\"context :\", context)\n",
        "print(\"label   :\", label)"
      ]
    },
    {
      "cell_type": "markdown",
      "metadata": {
        "id": "4bRJIlow4Dlv"
      },
      "source": [
        "### Summary"
      ]
    },
    {
      "cell_type": "markdown",
      "metadata": {
        "id": "pWkuha0oykG5"
      },
      "source": [
        "This picture summarizes the procedure of generating training example from a sentence. \n"
      ]
    },
    {
      "cell_type": "markdown",
      "metadata": {
        "id": "_KlwdiAa9crJ"
      },
      "source": [
        "![word2vec_negative_sampling](images/word2vec_negative_sampling.png)"
      ]
    },
    {
      "cell_type": "markdown",
      "metadata": {
        "id": "9wmdO_MEIpaM"
      },
      "source": [
        "## Compile all steps into one function\n"
      ]
    },
    {
      "cell_type": "markdown",
      "metadata": {
        "id": "iLKwNAczHsKg"
      },
      "source": [
        "### Skip-gram Sampling table "
      ]
    },
    {
      "cell_type": "markdown",
      "metadata": {
        "id": "TUUK3uDtFNFE"
      },
      "source": [
        "A large dataset means larger vocabulary with higher number of more frequent words such as stopwords. Training examples obtained from sampling commonly occurring words (such as `the`, `is`, `on`) don't add much useful information  for the model to learn from. [Mikolov et al.](https://papers.nips.cc/paper/5021-distributed-representations-of-words-and-phrases-and-their-compositionality.pdf) suggest subsampling of frequent words as a helpful practice to improve embedding quality. "
      ]
    },
    {
      "cell_type": "markdown",
      "metadata": {
        "id": "bPtbv7zNP7Dx"
      },
      "source": [
        "The `tf.keras.preprocessing.sequence.skipgrams` function accepts a sampling table argument to encode probabilities of sampling any token. You can use the `tf.keras.preprocessing.sequence.make_sampling_table` to  generate a word-frequency rank based probabilistic sampling table and pass it to `skipgrams` function. Take a look at the sampling probabilities for a `vocab_size` of 10."
      ]
    },
    {
      "cell_type": "code",
      "execution_count": null,
      "metadata": {
        "id": "Rn9zAnDccyRg"
      },
      "outputs": [],
      "source": [
        "sampling_table = tf.keras.preprocessing.sequence.make_sampling_table(size=10)\n",
        "print(sampling_table)"
      ]
    },
    {
      "cell_type": "markdown",
      "metadata": {
        "id": "EHvSptcPk5fp"
      },
      "source": [
        "`sampling_table[i]` denotes the probability of sampling the i-th most common word in a dataset. The function assumes a [Zipf's distribution](https://en.wikipedia.org/wiki/Zipf%27s_law) of the word frequencies for sampling."
      ]
    },
    {
      "cell_type": "markdown",
      "metadata": {
        "id": "mRHMssMmHgH-"
      },
      "source": [
        "Key point: The `tf.random.log_uniform_candidate_sampler` already assumes that the vocabulary frequency follows a log-uniform (Zipf's) distribution. Using these distribution weighted sampling also helps approximate the Noise Contrastive Estimation (NCE) loss with simpler loss functions for training a negative sampling objective."
      ]
    },
    {
      "cell_type": "markdown",
      "metadata": {
        "id": "aj--8RFK6fgW"
      },
      "source": [
        "### Generate training data"
      ]
    },
    {
      "cell_type": "markdown",
      "metadata": {
        "id": "dy5hl4lQ0B2M"
      },
      "source": [
        "Compile all the steps described above into a function that can be called on a list of vectorized sentences obtained from any text dataset. Notice that the sampling table is built before sampling skip-gram word pairs. You will use this function in the later sections."
      ]
    },
    {
      "cell_type": "code",
      "execution_count": null,
      "metadata": {
        "id": "63INISDEX1Hu"
      },
      "outputs": [],
      "source": [
        "# Generates skip-gram pairs with negative sampling for a list of sequences\n",
        "# (int-encoded sentences) based on window size, number of negative samples\n",
        "# and vocabulary size.\n",
        "def generate_training_data(sequences, window_size, num_ns, vocab_size, seed):\n",
        "  # Elements of each training example are appended to these lists.\n",
        "  targets, contexts, labels = [], [], []\n",
        "\n",
        "  # Build the sampling table for vocab_size tokens.\n",
        "  sampling_table = tf.keras.preprocessing.sequence.make_sampling_table(vocab_size)\n",
        "\n",
        "  # Iterate over all sequences (sentences) in dataset.\n",
        "  for sequence in tqdm.tqdm(sequences):\n",
        "\n",
        "    # Generate positive skip-gram pairs for a sequence (sentence).\n",
        "    positive_skip_grams, _ = tf.keras.preprocessing.sequence.skipgrams(\n",
        "          sequence,\n",
        "          vocabulary_size=vocab_size,\n",
        "          sampling_table=sampling_table,\n",
        "          window_size=window_size,\n",
        "          negative_samples=0)\n",
        "\n",
        "    # Iterate over each positive skip-gram pair to produce training examples\n",
        "    # with positive context word and negative samples.\n",
        "    for target_word, context_word in positive_skip_grams:\n",
        "      context_class = tf.expand_dims(\n",
        "          tf.constant([context_word], dtype=\"int64\"), 1)\n",
        "      negative_sampling_candidates, _, _ = tf.random.log_uniform_candidate_sampler(\n",
        "          true_classes=context_class,\n",
        "          num_true=1,\n",
        "          num_sampled=num_ns,\n",
        "          unique=True,\n",
        "          range_max=vocab_size,\n",
        "          seed=SEED,\n",
        "          name=\"negative_sampling\")\n",
        "\n",
        "      # Build context and label vectors (for one target word)\n",
        "      negative_sampling_candidates = tf.expand_dims(\n",
        "          negative_sampling_candidates, 1)\n",
        "\n",
        "      context = tf.concat([context_class, negative_sampling_candidates], 0)\n",
        "      label = tf.constant([1] + [0]*num_ns, dtype=\"int64\")\n",
        "\n",
        "      # Append each element from the training example to global lists.\n",
        "      targets.append(target_word)\n",
        "      contexts.append(context)\n",
        "      labels.append(label)\n",
        "\n",
        "  return targets, contexts, labels"
      ]
    },
    {
      "cell_type": "markdown",
      "metadata": {
        "id": "shvPC8Ji2cMK"
      },
      "source": [
        "## Prepare training data for Word2Vec"
      ]
    },
    {
      "cell_type": "markdown",
      "metadata": {
        "id": "j5mbZsZu6uKg"
      },
      "source": [
        "With an understanding of how to work with one sentence for a skip-gram negative sampling based Word2Vec model, you can proceed to generate training examples from a larger list of sentences!"
      ]
    },
    {
      "cell_type": "markdown",
      "metadata": {
        "id": "OFlikI6L26nh"
      },
      "source": [
        "### Download text corpus\n"
      ]
    },
    {
      "cell_type": "markdown",
      "metadata": {
        "id": "rEFavOgN98al"
      },
      "source": [
        "You will use a text file of Shakespeare's writing for this tutorial. Change the following line to run this code on your own data."
      ]
    },
    {
      "cell_type": "code",
      "execution_count": null,
      "metadata": {
        "id": "QFkitxzVVaAi"
      },
      "outputs": [],
      "source": [
        "path_to_file = tf.keras.utils.get_file('shakespeare.txt', 'https://storage.googleapis.com/download.tensorflow.org/data/shakespeare.txt')"
      ]
    },
    {
      "cell_type": "markdown",
      "metadata": {
        "id": "sOsbLq8a37dr"
      },
      "source": [
        "Read text from the file and take a look at the first few lines. "
      ]
    },
    {
      "cell_type": "code",
      "execution_count": null,
      "metadata": {
        "id": "lfgnsUw3ofMD"
      },
      "outputs": [],
      "source": [
        "with open(path_to_file) as f: \n",
        "  lines = f.read().splitlines()\n",
        "for line in lines[:20]:\n",
        "  print(line)"
      ]
    },
    {
      "cell_type": "markdown",
      "metadata": {
        "id": "gTNZYqUs5C2V"
      },
      "source": [
        "Use the non empty lines to construct a `tf.data.TextLineDataset` object for next steps."
      ]
    },
    {
      "cell_type": "code",
      "execution_count": null,
      "metadata": {
        "id": "ViDrwy-HjAs9"
      },
      "outputs": [],
      "source": [
        "text_ds = tf.data.TextLineDataset(path_to_file).filter(lambda x: tf.cast(tf.strings.length(x), bool))"
      ]
    },
    {
      "cell_type": "markdown",
      "metadata": {
        "id": "vfsc88zE9upk"
      },
      "source": [
        "### Vectorize sentences from the corpus"
      ]
    },
    {
      "cell_type": "markdown",
      "metadata": {
        "id": "XfgZo8zR94KK"
      },
      "source": [
        "You can use the `TextVectorization` layer to vectorize sentences from the corpus. Learn more about using this layer in this [Text Classification](https://www.tensorflow.org/tutorials/keras/text_classification) tutorial. Notice from the first few sentences above that the text needs to be in one case and punctuation needs to be removed. To do this, define a `custom_standardization function` that can be used in the TextVectorization layer."
      ]
    },
    {
      "cell_type": "code",
      "execution_count": null,
      "metadata": {
        "id": "2MlsXzo-ZlfK"
      },
      "outputs": [],
      "source": [
        "# We create a custom standardization function to lowercase the text and\n",
        "# remove punctuation.\n",
        "def custom_standardization(input_data):\n",
        "  lowercase = tf.strings.lower(input_data)\n",
        "  return tf.strings.regex_replace(lowercase,\n",
        "                                  '[%s]' % re.escape(string.punctuation), '')\n",
        "\n",
        "\n",
        "# Define the vocabulary size and number of words in a sequence.\n",
        "vocab_size = 4096\n",
        "sequence_length = 10\n",
        "\n",
        "# Use the text vectorization layer to normalize, split, and map strings to\n",
        "# integers. Set output_sequence_length length to pad all samples to same length.\n",
        "vectorize_layer = TextVectorization(\n",
        "    standardize=custom_standardization,\n",
        "    max_tokens=vocab_size,\n",
        "    output_mode='int',\n",
        "    output_sequence_length=sequence_length)"
      ]
    },
    {
      "cell_type": "markdown",
      "metadata": {
        "id": "g92LuvnyBmz1"
      },
      "source": [
        "Call `adapt` on the text dataset to create vocabulary.\n"
      ]
    },
    {
      "cell_type": "code",
      "execution_count": null,
      "metadata": {
        "id": "seZau_iYMPFT"
      },
      "outputs": [],
      "source": [
        "vectorize_layer.adapt(text_ds.batch(1024))"
      ]
    },
    {
      "cell_type": "markdown",
      "metadata": {
        "id": "jg2z7eeHMnH-"
      },
      "source": [
        "Once the state of the layer has been adapted to represent the text corpus, the vocabulary can be accessed with `get_vocabulary()`. This function returns a list of all vocabulary tokens sorted (descending) by their frequency. "
      ]
    },
    {
      "cell_type": "code",
      "execution_count": null,
      "metadata": {
        "id": "jgw9pTA7MRaU"
      },
      "outputs": [],
      "source": [
        "# Save the created vocabulary for reference.\n",
        "inverse_vocab = vectorize_layer.get_vocabulary()\n",
        "print(inverse_vocab[:20])"
      ]
    },
    {
      "cell_type": "markdown",
      "metadata": {
        "id": "DOQ30Tx6KA2G"
      },
      "source": [
        "The vectorize_layer can now be used to generate vectors for each element in the `text_ds`."
      ]
    },
    {
      "cell_type": "code",
      "execution_count": null,
      "metadata": {
        "id": "yUVYrDp0araQ"
      },
      "outputs": [],
      "source": [
<<<<<<< HEAD
        "def vectorize_text(text):\n",
        "  text = tf.expand_dims(text, -1)\n",
        "  return tf.squeeze(vectorize_layer(text))\n",
        "\n",
        "\n",
=======
>>>>>>> 640b8685
        "# Vectorize the data in text_ds.\n",
        "text_vector_ds = text_ds.batch(1024).prefetch(AUTOTUNE).map(vectorize_layer).unbatch()"
      ]
    },
    {
      "cell_type": "markdown",
      "metadata": {
        "id": "7YyH_SYzB72p"
      },
      "source": [
        "### Obtain sequences from the dataset"
      ]
    },
    {
      "cell_type": "markdown",
      "metadata": {
        "id": "NFUQLX0_KaRC"
      },
      "source": [
        "You now have a `tf.data.Dataset` of integer encoded sentences. To prepare the dataset for training a Word2Vec model, flatten the dataset into a list of sentence vector sequences. This step is required as you would iterate over each sentence in the dataset to produce positive and negative examples. \n",
        "\n",
        "Note: Since the `generate_training_data()` defined earlier uses non-TF python/numpy functions, you could also use a `tf.py_function` or `tf.numpy_function` with `tf.data.Dataset.map()`."
      ]
    },
    {
      "cell_type": "code",
      "execution_count": null,
      "metadata": {
        "id": "sGXoOh9y11pM"
      },
      "outputs": [],
      "source": [
        "sequences = list(text_vector_ds.as_numpy_iterator())\n",
        "print(len(sequences))"
      ]
    },
    {
      "cell_type": "markdown",
      "metadata": {
        "id": "tDc4riukLTqg"
      },
      "source": [
        "Take a look at few examples from `sequences`.\n"
      ]
    },
    {
      "cell_type": "code",
      "execution_count": null,
      "metadata": {
        "id": "WZf1RIbB2Dfb"
      },
      "outputs": [],
      "source": [
        "for seq in sequences[:5]:\n",
        "  print(f\"{seq} => {[inverse_vocab[i] for i in seq]}\")"
      ]
    },
    {
      "cell_type": "markdown",
      "metadata": {
        "id": "yDzSOjNwCWNh"
      },
      "source": [
        "### Generate training examples from sequences"
      ]
    },
    {
      "cell_type": "markdown",
      "metadata": {
        "id": "BehvYr-nEKyY"
      },
      "source": [
        "`sequences` is now a list of int encoded sentences. Just call the `generate_training_data()` function defined earlier to generate training examples for the Word2Vec model. To recap, the function iterates over each word from each sequence to collect positive and negative context words. Length of target, contexts and labels should be same, representing the total number of training examples."
      ]
    },
    {
      "cell_type": "code",
      "execution_count": null,
      "metadata": {
        "id": "44DJ22M6nX5o"
      },
      "outputs": [],
      "source": [
        "targets, contexts, labels = generate_training_data(\n",
        "    sequences=sequences,\n",
        "    window_size=2,\n",
        "    num_ns=4,\n",
        "    vocab_size=vocab_size,\n",
        "    seed=SEED)\n",
        "print(len(targets), len(contexts), len(labels))"
      ]
    },
    {
      "cell_type": "markdown",
      "metadata": {
        "id": "97PqsusOFEpc"
      },
      "source": [
        "### Configure the dataset for performance"
      ]
    },
    {
      "cell_type": "markdown",
      "metadata": {
        "id": "7jnFVySViQTj"
      },
      "source": [
        "To perform efficient batching for the potentially large number of training examples, use the `tf.data.Dataset` API. After this step, you would have a `tf.data.Dataset` object of `(target_word, context_word), (label)` elements to train your Word2Vec model!"
      ]
    },
    {
      "cell_type": "code",
      "execution_count": null,
      "metadata": {
        "id": "nbu8PxPSnVY2"
      },
      "outputs": [],
      "source": [
        "BATCH_SIZE = 1024\n",
        "BUFFER_SIZE = 10000\n",
        "dataset = tf.data.Dataset.from_tensor_slices(((targets, contexts), labels))\n",
        "dataset = dataset.shuffle(BUFFER_SIZE).batch(BATCH_SIZE, drop_remainder=True)\n",
        "print(dataset)"
      ]
    },
    {
      "cell_type": "markdown",
      "metadata": {
        "id": "tyrNX6Fs6K3F"
      },
      "source": [
        "Add `cache()` and `prefetch()` to improve performance."
      ]
    },
    {
      "cell_type": "code",
      "execution_count": null,
      "metadata": {
        "id": "Y5Ueg6bcFPVL"
      },
      "outputs": [],
      "source": [
        "dataset = dataset.cache().prefetch(buffer_size=AUTOTUNE)\n",
        "print(dataset)"
      ]
    },
    {
      "cell_type": "markdown",
      "metadata": {
        "id": "1S-CmUMszyEf"
      },
      "source": [
        "## Model and Training"
      ]
    },
    {
      "cell_type": "markdown",
      "metadata": {
        "id": "sQFqaBMPwBqC"
      },
      "source": [
        "The Word2Vec model can be implemented as a classifier to distinguish between true context words from skip-grams and false context words obtained through negative sampling. You can perform a dot product between the embeddings of target and context words to obtain predictions for labels and compute loss against true labels in the dataset."
      ]
    },
    {
      "cell_type": "markdown",
      "metadata": {
        "id": "oc7kTbiwD9sy"
      },
      "source": [
        "### Subclassed Word2Vec Model"
      ]
    },
    {
      "cell_type": "markdown",
      "metadata": {
        "id": "Jvr9pM1G1sQN"
      },
      "source": [
        "Use the [Keras Subclassing API](https://www.tensorflow.org/guide/keras/custom_layers_and_models) to define your Word2Vec model with the following layers:\n",
        "\n",
        "\n",
        "* `target_embedding`: A `tf.keras.layers.Embedding` layer which looks up the embedding of a word when it appears as a target word. The number of parameters in this layer are `(vocab_size * embedding_dim)`.\n",
        "* `context_embedding`: Another `tf.keras.layers.Embedding` layer which looks up the embedding of a word when it appears as a context word. The number of parameters in this layer are the same as those in `target_embedding`, i.e. `(vocab_size * embedding_dim)`.\n",
        "* `dots`: A `tf.keras.layers.Dot` layer that computes the dot product of target and context embeddings from a training pair.\n",
        "* `flatten`: A `tf.keras.layers.Flatten` layer to flatten the results of `dots` layer into logits.\n",
        "\n",
        "With the subclassed model, you can define the `call()` function that accepts `(target, context)` pairs which can then be passed into their corresponding embedding layer. Reshape the `context_embedding` to perform a dot product with `target_embedding` and return the flattened result."
      ]
    },
    {
      "cell_type": "markdown",
      "metadata": {
        "id": "KiAwuIqqw7-7"
      },
      "source": [
        "Key point: The `target_embedding` and `context_embedding` layers can be shared as well. You could also use a concatenation of both embeddings as the final Word2Vec embedding."
      ]
    },
    {
      "cell_type": "code",
      "execution_count": null,
      "metadata": {
        "id": "i9ec-sS6xd8Z"
      },
      "outputs": [],
      "source": [
        "class Word2Vec(Model):\n",
        "  def __init__(self, vocab_size, embedding_dim):\n",
        "    super(Word2Vec, self).__init__()\n",
        "    self.target_embedding = Embedding(vocab_size,\n",
        "                                      embedding_dim,\n",
        "                                      input_length=1,\n",
        "                                      name=\"w2v_embedding\")\n",
        "    self.context_embedding = Embedding(vocab_size,\n",
        "                                       embedding_dim,\n",
        "                                       input_length=num_ns+1)\n",
        "    self.dots = Dot(axes=(3, 2))\n",
        "    self.flatten = Flatten()\n",
        "\n",
        "  def call(self, pair):\n",
        "    target, context = pair\n",
        "    we = self.target_embedding(target)\n",
        "    ce = self.context_embedding(context)\n",
        "    dots = self.dots([ce, we])\n",
        "    return self.flatten(dots)"
      ]
    },
    {
      "cell_type": "markdown",
      "metadata": {
        "id": "-RLKz9LFECXu"
      },
      "source": [
        "### Define loss function and compile model\n"
      ]
    },
    {
      "cell_type": "markdown",
      "metadata": {
        "id": "I3Md-9QanqBM"
      },
      "source": [
        "For simplicity, you can use `tf.keras.losses.CategoricalCrossEntropy` as an alternative to the negative sampling loss. If you would like to write your own custom loss function, you can also do so as follows:\n",
        "\n",
        "``` python\n",
        "def custom_loss(x_logit, y_true):\n",
        "      return tf.nn.sigmoid_cross_entropy_with_logits(logits=x_logit, labels=y_true)\n",
        "```\n",
        "\n",
        "It's time to build your model! Instantiate your Word2Vec class with an embedding dimension of 128 (you could experiment with different values). Compile the model with the `tf.keras.optimizers.Adam` optimizer. "
      ]
    },
    {
      "cell_type": "code",
      "execution_count": null,
      "metadata": {
        "id": "ekQg_KbWnnmQ"
      },
      "outputs": [],
      "source": [
        "embedding_dim = 128\n",
        "word2vec = Word2Vec(vocab_size, embedding_dim)\n",
        "word2vec.compile(optimizer='adam',\n",
        "                 loss=tf.keras.losses.CategoricalCrossentropy(from_logits=True),\n",
        "                 metrics=['accuracy'])"
      ]
    },
    {
      "cell_type": "markdown",
      "metadata": {
        "id": "P3MUMrluqNX2"
      },
      "source": [
        "Also define a callback to log training statistics for tensorboard."
      ]
    },
    {
      "cell_type": "code",
      "execution_count": null,
      "metadata": {
        "id": "9d-ftBCeEZIR"
      },
      "outputs": [],
      "source": [
        "tensorboard_callback = tf.keras.callbacks.TensorBoard(log_dir=\"logs\")"
      ]
    },
    {
      "cell_type": "markdown",
      "metadata": {
        "id": "h5wEBotlGZ7B"
      },
      "source": [
        "Train the model with `dataset` prepared above for some number of epochs."
      ]
    },
    {
      "cell_type": "code",
      "execution_count": null,
      "metadata": {
        "id": "gmC1BJalEZIY"
      },
      "outputs": [],
      "source": [
        "word2vec.fit(dataset, epochs=20, callbacks=[tensorboard_callback])"
      ]
    },
    {
      "cell_type": "markdown",
      "metadata": {
        "id": "wze38jG57XvZ"
      },
      "source": [
        "Tensorboard now shows the Word2Vec model's accuracy and loss."
      ]
    },
    {
      "cell_type": "markdown",
      "metadata": {
        "id": "i0VuZcvm8zaI"
      },
      "source": [
        "```python\n",
        "%tensorboard --logdir logs\n",
        "```"
      ]
    },
    {
      "cell_type": "markdown",
      "metadata": {
        "id": "awF3iRQCZOLj"
      },
      "source": [
        "![word2vec_tensorboard](images/word2vec_tensorboard.png)"
      ]
    },
    {
      "cell_type": "markdown",
      "metadata": {
        "id": "TaDW2tIIz8fL"
      },
      "source": [
        "## Embedding lookup and analysis"
      ]
    },
    {
      "cell_type": "markdown",
      "metadata": {
        "id": "Zp5rv01WG2YA"
      },
      "source": [
        "Obtain the weights from the model using `get_layer()` and `get_weights()`. The `get_vocabulary()` function provides the vocabulary to build a metadata file with one token per line. "
      ]
    },
    {
      "cell_type": "code",
      "execution_count": null,
      "metadata": {
        "id": "_Uamp1YH8RzU"
      },
      "outputs": [],
      "source": [
        "weights = word2vec.get_layer('w2v_embedding').get_weights()[0]\n",
        "vocab = vectorize_layer.get_vocabulary()"
      ]
    },
    {
      "cell_type": "markdown",
      "metadata": {
        "id": "gWzdmUzS8Sl4"
      },
      "source": [
        "Create and save the vectors and metadata file. "
      ]
    },
    {
      "cell_type": "code",
      "execution_count": null,
      "metadata": {
        "id": "VLIahl9s53XT"
      },
      "outputs": [],
      "source": [
        "out_v = io.open('vectors.tsv', 'w', encoding='utf-8')\n",
        "out_m = io.open('metadata.tsv', 'w', encoding='utf-8')\n",
        "\n",
        "for index, word in enumerate(vocab):\n",
        "  if index == 0:\n",
        "    continue  # skip 0, it's padding.\n",
        "  vec = weights[index]\n",
        "  out_v.write('\\t'.join([str(x) for x in vec]) + \"\\n\")\n",
        "  out_m.write(word + \"\\n\")\n",
        "out_v.close()\n",
        "out_m.close()"
      ]
    },
    {
      "cell_type": "markdown",
      "metadata": {
        "id": "1T8KcThhIU8-"
      },
      "source": [
        "Download the `vectors.tsv` and `metadata.tsv` to analyze the obtained embeddings in the [Embedding Projector](https://projector.tensorflow.org/)."
      ]
    },
    {
      "cell_type": "code",
      "execution_count": null,
      "metadata": {
        "id": "lUsjQOKMIV2z"
      },
      "outputs": [],
      "source": [
        "try:\n",
        "  from google.colab import files\n",
        "  files.download('vectors.tsv')\n",
        "  files.download('metadata.tsv')\n",
        "except Exception:\n",
        "  pass"
      ]
    },
    {
      "cell_type": "markdown",
      "metadata": {
        "id": "iS_uMeMw3Xpj"
      },
      "source": [
        "## Next steps\n"
      ]
    },
    {
      "cell_type": "markdown",
      "metadata": {
        "id": "BSgAZpwF5xF_"
      },
      "source": [
        "This tutorial has shown you how to implement a skip-gram Word2Vec model with negative sampling from scratch and visualize the obtained word embeddings.\n",
        "\n",
        "* To learn more about word vectors and their mathematical representations, refer to these [notes](https://web.stanford.edu/class/cs224n/readings/cs224n-2019-notes01-wordvecs1.pdf).\n",
        "\n",
        "* To learn more about advanced text processing, read the [Transformer model for language understanding](https://www.tensorflow.org/tutorials/text/transformer) tutorial.\n",
        "\n",
        "* If you’re interested in pre-trained embedding models, you may also be interested in [Exploring the TF-Hub CORD-19 Swivel Embeddings](https://www.tensorflow.org/hub/tutorials/cord_19_embeddings_keras), or the [Multilingual Universal Sentence Encoder](https://www.tensorflow.org/hub/tutorials/cross_lingual_similarity_with_tf_hub_multilingual_universal_encoder)\n",
        "\n",
        "* You may also like to train the model on a new dataset (there are many available in [TensorFlow Datasets](https://www.tensorflow.org/datasets)).\n"
      ]
    }
  ],
  "metadata": {
    "colab": {
      "collapsed_sections": [],
      "name": "word2vec.ipynb",
      "toc_visible": true
    },
    "kernelspec": {
      "display_name": "Python 3",
      "name": "python3"
    }
  },
  "nbformat": 4,
  "nbformat_minor": 0
}<|MERGE_RESOLUTION|>--- conflicted
+++ resolved
@@ -941,14 +941,6 @@
       },
       "outputs": [],
       "source": [
-<<<<<<< HEAD
-        "def vectorize_text(text):\n",
-        "  text = tf.expand_dims(text, -1)\n",
-        "  return tf.squeeze(vectorize_layer(text))\n",
-        "\n",
-        "\n",
-=======
->>>>>>> 640b8685
         "# Vectorize the data in text_ds.\n",
         "text_vector_ds = text_ds.batch(1024).prefetch(AUTOTUNE).map(vectorize_layer).unbatch()"
       ]
